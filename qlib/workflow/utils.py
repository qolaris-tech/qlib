--- conflicted
+++ resolved
@@ -37,16 +37,4 @@
     traceback.print_tb(tb)
     print(f"{type.__name__}: {value}")
 
-<<<<<<< HEAD
-    R.end_exp(recorder_status=Recorder.STATUS_FA)
-
-
-def experiment_kill_signal_handler(signum, frame):
-    """
-    End an experiment when user kill the program through keyboard (CTRL+C, etc.).
-    """
-    R.end_exp(recorder_status=Recorder.STATUS_FA)
-    raise KeyboardInterrupt
-=======
-    R.end_exp(recorder_status=Recorder.STATUS_FA)
->>>>>>> 40416d8c
+    R.end_exp(recorder_status=Recorder.STATUS_FA)